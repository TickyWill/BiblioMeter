"""Module of functions for the merge of employees information with the publications list 
of the Institute taking care of:

- Potential discrepancy between author-name spelling and employee-name spelling;
- Complementary database to the Institute employees database \
with young researchers affiliated to the Institute;
- Inappropriate affiliation to the Institute of external collaborators;
- Creation of list of Institute authors with selected attributes;
- Creation of full reference for each publication.

"""

__all__ = ['recursive_year_search']

# Standard Library imports
import os
import warnings
from pathlib import Path

# 3rd party imports
import pandas as pd
import BiblioParsing as bp

# Local imports
import bmfuncts.employees_globals as eg
import bmfuncts.pub_globals as pg
from bmfuncts.config_utils import set_user_config
from bmfuncts.rename_cols import build_col_conversion_dic
from bmfuncts.useful_functs import read_parsing_dict
from bmfuncts.useful_functs import standardize_txt

def _check_names_spelling(bibliometer_path, init_df, cols_tup):
    """Replace author names in 'init_df' dataframe by the employee name.

    This is done when a name-spelling discrepency is given in the dedicated 
    Excel file named 'orthograph_file_name' and located in the 'orphan_treat_root' 
    folder of the working folder.
    Beforehand, the full name given by this file is standardized through the 
    `standardize_txt` function imported from `bmfuncts.useful_functs` module.

    Args:
        bibliometer_path (path): Full path to working folder.
        init_df (dataframe): Publications list with one row per author \
        where author names should be corrected.
        cols_tup (tup): Tuple of useful column names in 'init_df' dataframe \
        = (full name, last name, first name).
    Returns:
        (dataframe): Publications list with one row per author where \
        spelling of author names have been corrected.
    """

    # Setting parameters from args
    col0, col1, col2 = cols_tup
    pub_fullname_col = col0
    pub_last_name_col = col1
    pub_first_name_col = col2

    # Setting useful aliases
    orphan_treat_root    = pg.ARCHI_ORPHAN["root"]
    orthograph_file_name = pg.ARCHI_ORPHAN["orthograph file"]
    ortho_lastname_init  = pg.COL_NAMES_ORTHO['last name init']
    ortho_initials_init  = pg.COL_NAMES_ORTHO['initials init']
    ortho_lastname_new   = pg.COL_NAMES_ORTHO['last name new']
    ortho_initials_new   = pg.COL_NAMES_ORTHO['initials new']

    # Setting useful path
    ortho_path = bibliometer_path / Path(orphan_treat_root) / Path(orthograph_file_name)

    # Reading data file targeted by 'ortho_path'
    ortho_col_list = list(pg.COL_NAMES_ORTHO.values())
    warnings.simplefilter(action = 'ignore', category = UserWarning)
    ortho_df = pd.read_excel(ortho_path, usecols = ortho_col_list)
    ortho_df[ortho_lastname_init] = ortho_df[ortho_lastname_init].\
        apply(lambda x: standardize_txt(x))  # pylint: disable=unnecessary-lambda
    ortho_df[ortho_lastname_new] = ortho_df[ortho_lastname_new].\
        apply(lambda x: standardize_txt(x))  # pylint: disable=unnecessary-lambda

    new_df = init_df.copy()
    new_df.reset_index(drop=True, inplace=True)
    for pub_row_num, _ in new_df.iterrows():
        lastname_init = init_df.loc[pub_row_num, pub_last_name_col]
        initials_init = init_df.loc[pub_row_num, pub_first_name_col]
        for ortho_row_num, _ in ortho_df.iterrows():
            lastname_pub_ortho = ortho_df.loc[ortho_row_num, ortho_lastname_init]
            initials_pub_ortho = ortho_df.loc[ortho_row_num, ortho_initials_init]

            if lastname_init == lastname_pub_ortho and initials_init == initials_pub_ortho:
                lastname_eff_ortho = ortho_df.loc[ortho_row_num, ortho_lastname_new]
                initials_eff_ortho = ortho_df.loc[ortho_row_num, ortho_initials_new]
                new_df.loc[pub_row_num, pub_last_name_col] = lastname_eff_ortho
                new_df.loc[pub_row_num, pub_first_name_col] = initials_eff_ortho
                new_df.loc[pub_row_num, pub_fullname_col] = lastname_eff_ortho + \
                                                            ' ' + initials_eff_ortho

    print("Mispelling of author names corrected")
    return new_df


def _check_names_to_replace(bibliometer_path, year, init_df, cols_tup):
    """Replace author names in 'init_df' dataframe by the correct author name.

    This is done when metadata error is reported in the dedicated Excel file named 
    'complements_file_name' at sheet 'compl_to_replace_sheet' and located 
    in the 'orphan_treat_root' folder of the working folder.

    Args:
        bibliometer_path (path): Full path to working folder.
        year (str): Corpus year of publications list.
        init_df (dataframe): Publications list with one row per author \
        where author names should be corrected.
        cols_tup (tup): Tuple of useful column names in 'init_df' dataframe \
        = (full name, last name, first name).
    Returns:
        (dataframe): Publications list with one row per author where \
        author names have been corrected.
    """

    # Setting parameters from args
    col0, col1, col2 = cols_tup
    pub_fullname_col = col0
    pub_last_name_col = col1
    pub_first_name_col = col2

    # Setting useful aliases
    orphan_treat_root      = pg.ARCHI_ORPHAN["root"]
    complements_file_name  = pg.ARCHI_ORPHAN["complementary file"]
    compl_to_replace_sheet = pg.SHEET_NAMES_ORPHAN['to replace']
    compl_lastname_init    = pg.COL_NAMES_COMPL['last name init']
    compl_initials_init    = pg.COL_NAMES_COMPL['initials init']
    compl_lastname_new     = pg.COL_NAMES_COMPL['last name new']
    compl_initials_new     = pg.COL_NAMES_COMPL['initials new']
    compl_year_pub         = pg.COL_NAMES_COMPL['publication year']

    # Setting useful path
    complements_path = bibliometer_path / Path(orphan_treat_root) / Path(complements_file_name)

    # Getting the information of the year in the complementary file
    compl_col_list = list(pg.COL_NAMES_COMPL.values())
    warnings.simplefilter(action = 'ignore', category = UserWarning)
    compl_df = pd.read_excel(complements_path, sheet_name = compl_to_replace_sheet,
                             usecols = compl_col_list)
    compl_df[compl_lastname_init] = compl_df[compl_lastname_init].\
        apply(lambda x: standardize_txt(x))  # pylint: disable=unnecessary-lambda
    compl_df[compl_lastname_new] = compl_df[compl_lastname_new].\
        apply(lambda x: standardize_txt(x))  # pylint: disable=unnecessary-lambda
    year_compl_df = compl_df[compl_df[compl_year_pub] == int(year)]
    year_compl_df.reset_index(inplace = True)

    new_df = init_df.copy()
    for pub_row_num, _ in new_df.iterrows():
        lastname_init = init_df.loc[pub_row_num, pub_last_name_col]
        initials_init = init_df.loc[pub_row_num, pub_first_name_col]
        for compl_row_num, _ in year_compl_df.iterrows():
            lastname_pub_compl = year_compl_df.loc[compl_row_num, compl_lastname_init]
            initials_pub_compl = year_compl_df.loc[compl_row_num, compl_initials_init]
            if lastname_init==lastname_pub_compl and initials_init==initials_pub_compl:

                lastname_eff_compl = year_compl_df.loc[compl_row_num, compl_lastname_new]
                initials_eff_compl = year_compl_df.loc[compl_row_num, compl_initials_new]
                new_df.loc[pub_row_num, pub_last_name_col] = lastname_eff_compl
                new_df.loc[pub_row_num, pub_first_name_col] = initials_eff_compl
                new_df.loc[pub_row_num, pub_fullname_col] = lastname_eff_compl \
                + ' ' + initials_eff_compl

    print("False author names replaced")
    return new_df


def _check_authors_to_remove(institute, bibliometer_path, pub_df, cols_tup):
    """Drops rows of authors to be removed in the 'pub-df' dataframe.

    The authors to remove are reported in the dedicated Excel 
    file named 'outliers_file_name' at sheet 'outliers_sheet' 
    and located in the 'orphan_treat_root' folder of the working folder.

    Args:
        institute (str): Institute name.
        bibliometer_path (path): Full path to working folder.
        pub_df (dataframe): Publications list with one row per author \
        where rows should be dropped.
        cols_tup (tup): Tuple of useful column names in 'pub_df' dataframe \
        = (last name, first name).
    Returns:
        (dataframe): Publications list with one row per author where \
        rows of authors to be removed have been dropped.
    """

    # Setting parameters from args
    pub_last_col, pub_initials_col = cols_tup

    # Setting useful aliases
    orphan_treat_root     = pg.ARCHI_ORPHAN["root"]
    outliers_file_name    = pg.ARCHI_ORPHAN["complementary file"]
    outliers_sheet        = pg.SHEET_NAMES_ORPHAN["to remove"] + institute
    outliers_lastname_col = pg.COL_NAMES_EXT['last name']
    outliers_initials_col = pg.COL_NAMES_EXT['initials']

    # Setting useful path
    outliers_path = bibliometer_path / Path(orphan_treat_root) / Path(outliers_file_name)

    # Reading the file giving the outliers
    warnings.simplefilter(action='ignore', category = UserWarning)
    outliers_df = pd.read_excel(outliers_path,
                                sheet_name = outliers_sheet,
                                usecols = [outliers_lastname_col,
                                           outliers_initials_col])

    # Initializing the dataframe that will contain the rows to drop
    # with the same columns names as the dataframe to update
    drop_df = pd.DataFrame(columns = list(pub_df.columns))

    # Searching for the outliers in the dataframe to update by lastname and initials
    for pub_row_num, _ in pub_df.iterrows():
        pub_lastname = pub_df.loc[pub_row_num, pub_last_col]
        pub_initials = pub_df.loc[pub_row_num, pub_initials_col]
        for outliers_row_num, _ in outliers_df.iterrows():
            outliers_lastname = outliers_df.loc[outliers_row_num, outliers_lastname_col]
            outliers_initials = outliers_df.loc[outliers_row_num, outliers_initials_col]
            if pub_lastname==outliers_lastname and pub_initials==outliers_initials:
                # Setting the row to drop as a dataframe
                row_to_drop_df = pub_df.loc[pub_row_num].to_frame().T
                # Appending the row to drop to the dataframe that will contain all the rows to drop
                drop_df = pd.concat([drop_df, row_to_drop_df], ignore_index = True)

    # Removing the rows to drop from the dataframe to update
    new_pub_df = pd.concat([pub_df, drop_df]).drop_duplicates(keep = False)

    print("External authors removed")
    return new_pub_df


def _build_institute_pubs_authors(institute, org_tup, bibliometer_path, year):
    """Builds the publications list dataframe with one row per Institute author 
    for each publication from the results of the corpus parsing.

    First, the parsing results are got through the `read_parsing_dict` function 
    imported from `bmfuncts.useful_functs` module. 
    After that, a publications list dataframe with one row per author affiliated 
    to the Institute is built using the 'filt_authors_inst_' filter. 
    Then, the dataframe is complemented with useful new columns 
    of full name, last name and first name of authors after standardization of 
    last name through the `standardize_txt` function. imported from 
    `bmfuncts.useful_functs` module. 
    Finally, the dataframe is cleaned as follows:

    - Author-name spelling is corrected through the `_check_names_spelling` \
    internal function;
    - Errors on author names resulting from publication metadata errors \
    are corrected through the `_check_names_to_replace` internal function.
    - The row of authors mistakenly affiliated to the Institute are dropped \
    through the `_check_authors_to_remove` internal function.

    Args:
        institute (str): Institute name.
        org_tup (tup): Contains Institute parameters.
        bibliometer_path (path): Full path to working folder.
        year (str): Contains the corpus year defined by 4 digits.
    Returns:
        (dataframe): Publications list with one row per author with correction \
        of author-names and drop of authors with inappropriate affiliation \
        to the Institute.

    """

    # Internal functions

    def _retain_firstname_initials(row):
        row = row.replace('-',' ')
        initials = ''.join(row.split(' '))
        return initials

    def _split_lastname_firstname(row, digits_min = 4):
        names_list = row.split()
        first_names_list = names_list[-1:]
        last_names_list = names_list[:-1]
        for name_idx, name in enumerate(last_names_list):

            if len(name)<digits_min and ('-' in name):
                first_names_list.append(name)
                first_names_list = first_names_list[::-1]
                last_names_list  = last_names_list[:name_idx] + last_names_list[(name_idx + 1):]

        first_name_initials = _retain_firstname_initials((' ').join(first_names_list))
        last_name = standardize_txt((' ').join(last_names_list))
        return (last_name, first_name_initials)

    def _build_filt_authors_inst(inst_col_list, main_status, main_inst_idx):
        """Builds the `filt_authors_inst_` filter to select the authors by their institution.

        Args:
            inst_col_list (list): List of column names (str) that contains \
            affiliation status to the Institute.
            main_status (bool): Status of the combination of 'inst_col_list' columns \
            to identify affiliation to the Institute. 
            main_inst_idx (int): Index of the unique column name in 'inst_col_list' list \
            to be used for the Institute affiliation status for 'main_status' set to False.                    
        Returns:
            (Pandas Series): A filter on specified columns depending on the status \
            of the combination of 'inst_col_list' columns of the 'authorsinst_authors_df' \
            dataframe that sets:
            
            - True if any in these columns is equal to 1 for the author;
            - False otherwise.
       
        """
        main_inst_col = inst_col_list[main_inst_idx]
        if main_status:
            filt_authors_inst_ = authorsinst_authors_df[main_inst_col] == 1
        else:
            first_inst_col = inst_col_list[0]
            filt_authors_inst_ = authorsinst_authors_df[first_inst_col] == 1
            for inst_idx, inst_col in enumerate(inst_col_list):
                if inst_idx != 0:
                    filt_authors_inst_ = filt_authors_inst_ | \
                                         (authorsinst_authors_df[inst_col] == 1)
        return filt_authors_inst_

    # Setting useful col list
    bp_auth_col_list  = bp.COL_NAMES['authors']
    bp_pub_id_alias   = bp_auth_col_list[0]
    bp_auth_idx_alias = bp_auth_col_list[1]
    bp_co_auth_alias  = bp_auth_col_list[2]

    # Setting useful aliases
    articles_item_alias   = bp.PARSING_ITEMS_LIST[0]
    authors_item_alias    = bp.PARSING_ITEMS_LIST[1]
    auth_inst_item_alias  = bp.PARSING_ITEMS_LIST[5]
    bm_colnames_alias     = pg.COL_NAMES_BM
    corpus_year_col_alias = pg.COL_NAMES_BONUS['corpus_year']

    # Getting the full paths of the working folder architecture for the corpus "corpus_year"
    config_tup = set_user_config(bibliometer_path, year, pg.BDD_LIST)
    parsing_path_dict, item_filename_dict = config_tup[1], config_tup[2]

    # Setting parsing files extension of saved results
    parsing_save_extent = pg.TSV_SAVE_EXTENT

    # Setting path of deduplicated parsings
    dedup_parsing_path = parsing_path_dict['dedup']

    # Getting the dict of deduplication results
    dedup_parsing_dict = read_parsing_dict(dedup_parsing_path, item_filename_dict,
                                           parsing_save_extent)

    # Getting ID of each author with institution by publication ID
    authorsinst_df = dedup_parsing_dict[auth_inst_item_alias]

    # Getting ID of each author with author name
    authors_df = dedup_parsing_dict[authors_item_alias]

    # Getting ID of each publication with complementary info
    articles_df = dedup_parsing_dict[articles_item_alias]

    # Adding new column with year of initial publication which is the corpus year
    articles_df[corpus_year_col_alias] = year

    # Combining name of author to author ID with institution by publication ID
    authorsinst_authors_df = pd.merge(authorsinst_df,
                                      authors_df,
                                      how = 'inner',
                                      left_on  = [bp_pub_id_alias, bp_auth_idx_alias],
                                      right_on = [bp_pub_id_alias, bp_auth_idx_alias])

    # Building the authors filter of the institution INSTITUTE
    inst_col_list = org_tup[4]
    main_inst_idx = org_tup[7]
    main_status   = org_tup[8]
    filt_authors_inst = _build_filt_authors_inst(inst_col_list, main_status, main_inst_idx)

    # Associating each publication (including its complementary info)
    # whith each of its INSTITUTE authors
    # The resulting dataframe contains a row for each INSTITUTE author
    # with the corresponding publication info
    inst_merged_df = pd.merge(authorsinst_authors_df[filt_authors_inst],
                              articles_df,
                              how = 'left',
                              left_on  = [bp_pub_id_alias],
                              right_on = [bp_pub_id_alias])

    # Transforming to uppercase the Institute author name
    # which is in column COL_NAMES['co_author']
    col = bp_co_auth_alias
    inst_merged_df[col] = inst_merged_df[col].str.upper()

    # Splitting the Institute author name to firstname initials and lastname
    # and putting them as a tuple in column COL_NAMES_BM['Full_name']
    col_in, col_out = bp_co_auth_alias, bm_colnames_alias['Full_name']
    inst_merged_df[col_out] = inst_merged_df.apply(lambda row:
                                                   _split_lastname_firstname(row[col_in]),
                                                   axis = 1)

    # Splitting tuples of column COL_NAMES_BM['Full_name']
    # into the two columns COL_NAMES_BM['Last_name'] and COL_NAMES_BM['First_name']
    col_in = bm_colnames_alias['Full_name'] # Last_name + firstname initials
    col1_out, col2_out = bm_colnames_alias['Last_name'], bm_colnames_alias['First_name']
    inst_merged_df[[col1_out, col2_out]] = pd.DataFrame(inst_merged_df[col_in].tolist())

    # Recasting tuples (NAME, INITIALS) into a single string 'NAME INITIALS'
    col_in = bm_colnames_alias['Full_name'] # Last_name + firstname initials
    inst_merged_df[col_in] = inst_merged_df[col_in].apply(lambda x: ' '.join(x))  # pylint: disable=unnecessary-lambda


    # Checking author name spelling and correct it then replacing author names
    # resulting from publication metadata errors
    # finally Searching for authors external to Institute but tagged as affiliated to it
    # and dropping their row in the returned dataframe
    names_cols_tup = (bm_colnames_alias['Last_name'],
                      bm_colnames_alias['First_name'])
    cols_tup = (bm_colnames_alias['Full_name'],) + names_cols_tup
    inst_merged_df = _check_names_spelling(bibliometer_path, inst_merged_df, cols_tup)
    inst_merged_df = _check_names_to_replace(bibliometer_path, year,
                                             inst_merged_df, cols_tup)
    inst_merged_df = _check_authors_to_remove(institute, bibliometer_path,
                                              inst_merged_df, names_cols_tup)

    return inst_merged_df


def _build_submit_df(empl_df, pub_df, bibliometer_path, test_case = 'No test', verbose = False):
    """Builds a dataframe of the merged employees information with the publication 
    list with one row per author.

    The merge is based on test of similarities between last names and first names 
    of employees and authors. 
    Found homonyms are tagged by 'HOMONYM_FLAG' global imported from globals 
    module imported as pg.

    Args:
        empl_df (dataframe): Employees database of a given year.
        pub_df (dataframe): Institute publications list with one row per author. 
        bibliometer_path (path): Full path to working folder.
        test_case (str): Optional test case for testing the function (default = 'No test').
        verbose (bool): Optional status of prints (default = False).
    Returns:
        (tup): (dataframe of merged employees information with \
        the publications list with one row per Institute author with \
        identified homonyms, dataframe of publications list with \
        one row per author that has not been identified as Institute employee).
    """

    def _orphan_reduction(orphan_lastname, eff_lastname):
        # A bug with "if ' TRAN ' in ' TUAN TRAN ':"
        orphan_lastname = ' ' + orphan_lastname + ' '
        lastname_match_list = []
        for eff_name in eff_lastname:
            if (orphan_lastname in eff_name) or (eff_name in orphan_lastname):
                lastname_match_list.append(eff_name.strip())
        return lastname_match_list

    def _test_full_match(empl_pub_match_df, pub_lastname, emp_useful_cols_alias):
        if verbose:
            if len(empl_pub_match_df) != 0:
                print('\nMatch found for author lastname:', pub_lastname)
                print(' Nb of matches:', len(empl_pub_match_df))
                print(' Employee matricule:',
                      empl_pub_match_df[emp_useful_cols_alias['matricule']].to_list()[0])
                print(' Employee lastname:',
                      empl_pub_match_df[emp_useful_cols_alias['name']].to_list()[0])
            else:
                print('\nNo match for author lastname:', pub_lastname)
                print('  Nb first matches:', len(empl_pub_match_df))

    def _test_similarity(empl_pub_match_df, pub_lastname, emp_useful_cols_alias,
                         lastname_match_list, flag_lastname_match):
        if verbose:
            print('\nSimilarities by orphan reduction for author lastname:', pub_lastname)
            print('  Lastname flag match:', flag_lastname_match)
            print('  Nb similarities by orphan reduction:', len(lastname_match_list))
            print('  List of lastnames with similarities:', lastname_match_list)
            print('  Employee matricules:',
                  empl_pub_match_df[emp_useful_cols_alias['matricule']].to_list())
            print('  Employee lastnames:',
                  empl_pub_match_df[emp_useful_cols_alias['name']].to_list())
            print('  Employee firstnames:',
                  empl_pub_match_df[emp_useful_cols_alias['first_name']].to_list())
            print('  Employee fullnames:',
                  empl_pub_match_df[emp_add_cols_alias['employee_full_name']].to_list())

    def _test_no_similarity(pub_df_row, pub_lastname, bp_colnames_alias, bm_colnames_alias,
                            lastname_match_list, flag_lastname_match):
        if verbose:
            print('\nNo similarity by orphan reduction for author lastname:', pub_lastname)
            print('  Lastname flag match:', flag_lastname_match)
            print('  Nb similarities by orphan reduction:', len(lastname_match_list))
            print('  Orphan full author name:', pub_df_row[bp_colnames_alias['authors'][2]])
            print('  Orphan author lastname:',  pub_df_row[bm_colnames_alias['Last_name']])
            print('  Orphan author firstname initials:',
                  pub_df_row[bm_colnames_alias['First_name']])

    def _test_match_of_firstname_initials(pub_df_row, pub_lastname, pub_firstname, eff_firstnames,
                                           bp_colnames_alias, list_idx, eff_lastnames_spec):
        if verbose:
            print('\nInitials for author lastname:', pub_lastname)
            print('  Author fullname:', pub_df_row[bp_colnames_alias['authors'][2]])
            print('  Author firstname initials:', pub_firstname)
            print('\nInitials of matching employees for author lastname:', pub_lastname)
            print('  Employees firstname initials list:', eff_firstnames)
            print('\nChecking initials matching for author lastname:', pub_lastname)
            print('  Nb of matching initials:', len(list_idx))
            print('  Index list of matching initials:', list_idx)
            print('  Employees lastnames list:', eff_lastnames_spec)

    def _save_spec_dfs(temp_df):
        temp_df.to_excel(checks_path / Path('temp_df_' + test_name + '.xlsx'),
                         index = False)
        empl_pub_match_df.to_excel(checks_path / Path('empl_pub_match_df_' + test_name + '.xlsx'),
                                  index = False)

    # Setting useful aliases
    bp_colnames_alias     = bp.COL_NAMES
    bm_colnames_alias     = pg.COL_NAMES_BM
    emp_useful_cols_alias = eg.EMPLOYEES_USEFUL_COLS
    emp_add_cols_alias    = eg.EMPLOYEES_ADD_COLS

    # Initializing a Data frame that will contains all matches
    # between 'pub_df' author-name and 'empl_df' emmployee-name
    submit_df = pd.DataFrame()

    # Initializing a Data frame that will contains all 'pub_df' author-names
    # which do not match with any of the 'empl_df' emmployee-names
    orphan_df = pd.DataFrame(columns = list(pub_df.columns))

    # Building the set of lastnames (without duplicates) of the dataframe 'empl_df'
    eff_lastnames = set(empl_df[emp_useful_cols_alias['name']].to_list())
    eff_lastnames = [' ' + x + ' ' for x in eff_lastnames]

    # Setting the useful info for testing the function if verbose = True
    # Setting a dict keyyed by type of test with values for test states and
    # test name from column [COL_NAMES_BM['Last_name']] of the dataframe 'pub_df'
    # for testing this function for year 2021
    test_dict   = {'Full match'            : [True, True, True,True,True,'SIMONATO'],
                   'Lower value similarity': [False,True, True,True,True,'SILVA' ],
                   'Upper value similarity': [False,True, True,True,True,'TUAN TRAN'],
                   'No similarity'         : [False,False,True,True,True,'LUIS GABRIEL'],
                   'No test'               : [False,False,False,False,False,'None']
                   }
    test_nb     = len(test_dict[test_case])-1
    test_name   = test_dict[test_case][test_nb]
    test_states = test_dict[test_case][0:test_nb]
    checks_path = Path(bibliometer_path) / Path('Temp_checks')

    # Building submit_df and orphan_df dataframes
    for _, pub_df_row in pub_df.iterrows():

        # Building a dataframe 'empl_pub_match_df' with rows of 'empl_df'
        # where name in column COL_NAMES_BM['Last_name'] of the dataframe 'pub_df'
        # matches with name in column EMPLOYEES_USEFUL_COLS['name'] of the dataframe 'empl_df'

        # Initializing 'empl_pub_match_df' as dataframe
        empl_pub_match_df = pd.DataFrame()

        # Initializing the flag 'flag_lastname_match' as True by default
        flag_lastname_match = True

        # Getting the lastname from pub_df_row row of the dataframe pub_df
        pub_lastname = pub_df_row[bm_colnames_alias['Last_name']]

        # Building the dataframe 'empl_pub_match_df' with rows of dataframe empl_df
        # where item at EMPLOYEES_USEFUL_COLS['name'] matches author lastname 'pub_lastname'
        empl_pub_match_df = empl_df[empl_df[emp_useful_cols_alias['name']] == pub_lastname].copy()

        # Test of lastname full match
        if pub_lastname == test_name and test_states[0]:
            _test_full_match(empl_pub_match_df, pub_lastname, emp_useful_cols_alias)

        if len(empl_pub_match_df) == 0: # No match found
            flag_lastname_match = False
            # Checking for a similarity
            lastname_match_list = _orphan_reduction(pub_lastname, eff_lastnames)

            if lastname_match_list:
                # Concatenating in the dataframe 'empl_pub_match_df',
                # the rows of the dataframe 'empl_df'
                # corresponding to each of the found similarities by orphan reduction
                frames = []
                for lastname_match in lastname_match_list:
                    temp_df = empl_df[empl_df[emp_useful_cols_alias['name']]\
                                      ==lastname_match].copy()
                    # Replacing the employee last name by the publication last name
                    # for 'pub_emp_join_df' building
                    temp_df[emp_add_cols_alias['employee_full_name']] = \
                        pub_lastname + ' ' + temp_df[bm_colnames_alias['First_name']]
                    frames.append(temp_df)

                empl_pub_match_df = pd.concat(frames, ignore_index = True)
                flag_lastname_match = True

                # Test of lastnames similarity found by '_orphan_reduction' function
                if pub_lastname == test_name and test_states[1]:
                    _test_similarity(empl_pub_match_df, pub_lastname, emp_useful_cols_alias,
                                     lastname_match_list, flag_lastname_match)

            else:
                # Appending to dataframe orphan_df the row 'pub_df_row'
                # as effective orphan after orphan reduction
                orphan_df = pd.concat([orphan_df, pub_df_row.to_frame().T])
                flag_lastname_match = False

                # Test of lastnames no-similarity by '_orphan_reduction' function
                if pub_lastname == test_name and test_states[2]:
                    _test_no_similarity(pub_df_row, pub_lastname, bp_colnames_alias,
                                        bm_colnames_alias, lastname_match_list,
                                        flag_lastname_match)

        # Checking match for a given lastname between the publication first-name
        # and the employee first-name
        if flag_lastname_match:

            # Finding the author name initials for the current publication
            pub_firstname = pub_df_row[bm_colnames_alias['First_name']]

            # List of firstnames initials of a given name in the employees data
            eff_firstnames = empl_pub_match_df[bm_colnames_alias['First_name']].to_list()
            eff_lastnames_spec = empl_pub_match_df[emp_useful_cols_alias['name']].to_list()

            # Building the list of index of firs names initials
            list_idx = []
            for idx,eff_firstname in enumerate(eff_firstnames):

                if pub_firstname == eff_firstname:
                    list_idx.append(idx)

                elif pub_firstname == eff_firstname:
                    # Replacing the employee first name initials
                    # by the publication first name initials
                    # for 'pub_emp_join_df' building
                    empl_pub_match_df[emp_add_cols_alias['employee_full_name']].iloc[idx] = \
                        pub_lastname + ' ' + pub_firstname
                    list_idx.append(idx)

            # Test of match of firstname initials for lastname match or similarity
            if pub_lastname == test_name and test_states[3]:
                _test_match_of_firstname_initials(pub_df_row, pub_lastname, pub_firstname,
                                                  eff_firstnames, bp_colnames_alias,
                                                  list_idx, eff_lastnames_spec)

            if list_idx:
                # Building a dataframe 'temp_df' with the row 'pub_df_row'
                # related to a given publication
                # and adding the item value HOMONYM_FLAG
                # at column COL_NAMES_BM['Homonym']
                # when several matches on firstname initials are found
                temp_df = pub_df_row.to_frame().T
                temp_df[bm_colnames_alias['Homonym']] = \
                    pg.HOMONYM_FLAG if len(list_idx) > 1 else '_'

                # Saving specific dataframes 'temp_df' and 'empl_pub_match_df' for function testing
                if pub_lastname == test_name and test_states[4]:
                    # Creating path for saving test files
                    if not os.path.isdir(checks_path):
                        os.makedirs(checks_path)
                    _save_spec_dfs(temp_df)

                # Merging the dataframe 'empl_pub_match_df' to the dataframe 'temp_df'
                # by matching column '[COL_NAMES_BM['Last_name']]' of the dataframe 'temp_df'
                # to the column 'EMPLOYEES_ADD_COLS['employee_full_name']'
                # of the dataframe 'empl_pub_match_df'
                pub_emp_join_df = pd.merge(temp_df,
                                           empl_pub_match_df,
                                           how = 'left',
                                           left_on  = [bm_colnames_alias['Full_name']],
                                           right_on = [emp_add_cols_alias['employee_full_name']])

                # Appending to the dataframe 'submit_df' the dataframe 'pub_emp_join_df'
                # which is specific to a given publication
                submit_df = pd.concat([submit_df, pub_emp_join_df], ignore_index = True)
            else:
                # Appending to the dataframe orphan_df the row 'pub_df_row' as effective orphan
                # after complementary checking of match via first name initials
                orphan_df = pd.concat([orphan_df, pub_df_row.to_frame().T], ignore_index = True)

    # Dropping duplicate rows if both dataframes (mandatory)
    submit_df = submit_df.drop_duplicates()
    orphan_df = orphan_df.drop_duplicates()

    return submit_df, orphan_df


def _add_author_job_type(in_path, out_path):
    """Adds a new column containing the job type for each author 
    of the publications list with one row per author.

    The job type is got from the employee information available 
    in 3 columns which names are given by 'category_col_alias', 
    'status_col_alias' and 'qualification_col_alias'. 
    The name of the new column is given by 'author_type_col_alias'. 
    The updated publications list is saved as Excel file.

    Args:
        in_path (path):  Full path to the Excel file of the publications list \
        with one row per author with attributes as Institute employee.
        out_path (path): Full path for saving the modified publications list.
    Returns:
        (str): End message recalling the full path to the saved file of \
        the modified publications list.
    """

    # internal functions:
    def _get_author_type(row):
        author_type = '-'
        for col_name, dic in author_types_dic.items():
            for key,values_list in dic.items():
                values_status = [True for value in values_list if value in row[col_name]]
                if any(values_status):
                    author_type = key
        return author_type

    # Setting useful aliases
    category_col_alias      = eg.EMPLOYEES_USEFUL_COLS['category']
    status_col_alias        = eg.EMPLOYEES_USEFUL_COLS['status']
    qualification_col_alias = eg.EMPLOYEES_USEFUL_COLS['qualification']
    author_type_col_alias   = pg.COL_NAMES_BONUS['author_type']

    author_types_dic = {category_col_alias      : eg.CATEGORIES_DIC,
                        status_col_alias        : eg.STATUS_DIC,
                        qualification_col_alias : eg.QUALIFICATION_DIC}

    # Read of the excel file with dates conversion through EMPLOYEES_CONVERTERS_DIC
    submit_df = pd.read_excel(in_path, converters = eg.EMPLOYEES_CONVERTERS_DIC)

    submit_df[author_type_col_alias] = submit_df.apply(_get_author_type, axis=1)

    submit_df.to_excel(out_path, index = False)

    end_message = f"Column with author job type added in file: \n  '{out_path}'"
    return end_message


def _set_full_ref(title, first_author, journal_name, pub_year, doi):
    """Builds the full reference of a publication.

    Args:
        title (str): Title of the publication.
        first_author (str): First author of the publication formated as 'NAME IJ' \
        with 'NAME' the lastname and 'IJ' the initials of the firstname of the author.
        journal_name (str): Name of the journal where the publication is published.
        pub_year (str): Publication year defined by 4 digits.
        doi (str): Digital identification of the publication.
    Returns:
        (str): Full reference of the publication.
    """
    full_ref  = f'{title}, '                     # add the reference's title
    full_ref += f'{first_author}. et al., '      # add the reference's first author
    full_ref += f'{journal_name.capitalize()}, ' # add the reference's journal name
    full_ref += f'{pub_year}, '                  # add the reference's publication year
    full_ref += f'{doi}'                         # add the reference's DOI
    return full_ref


def _add_biblio_list(in_path, out_path):
    """Adds a new column containing the full reference of each publication 
    of the publications list with one row per author.

    The full reference is built by concatenating the folowing items: 
    title, first author, year, journal, DOI. 
    These items are got from the columns which names are given by 
    'pub_title_alias', 'pub_first_author_alias', 'pub_year_alias', 
    'pub_journal_alias' and 'pub_doi_alias', respectively. 
    The name of the new column is given by 'pub_full_ref_alias'. 
    The updated publications list is saved as Excel file.

    Args:
        in_path (path): Full path to the Excel file of the publications list.
        out_path (path): Full path for saving the modified publications list.
    Returns:
        (str): End message recalling the full path to the saved file \
        of the modified publications list.
    """

    # Setting useful aliases
    pub_id_alias           = bp.COL_NAMES['pub_id']
    pub_first_author_alias = bp.COL_NAMES['articles'][1]
    pub_year_alias         = bp.COL_NAMES['articles'][2]
    pub_journal_alias      = bp.COL_NAMES['articles'][3]
    pub_doi_alias          = bp.COL_NAMES['articles'][6]
    pub_title_alias        = bp.COL_NAMES['articles'][9]
    pub_full_ref_alias     = pg.COL_NAMES_BONUS['liste biblio']

    # Read of the excel file with dates convertion through EMPLOYEES_CONVERTERS_DIC
    submit_df = pd.read_excel(in_path, converters = eg.EMPLOYEES_CONVERTERS_DIC)

    articles_plus_full_ref_df = pd.DataFrame()
    # Splitting the frame into subframes with same Pub_id
    for _, pub_id_df in submit_df.groupby(pub_id_alias):
        # Select the first row and build the full reference
        pub_id_first_row = pub_id_df.iloc[0]
        title        = str(pub_id_first_row[pub_title_alias])
        first_author = str(pub_id_first_row[pub_first_author_alias])
        journal_name = str(pub_id_first_row[pub_journal_alias])
        pub_year     = str(pub_id_first_row[pub_year_alias])
        doi          = str(pub_id_first_row[pub_doi_alias])
        pub_id_df[pub_full_ref_alias] = _set_full_ref(title, first_author,
                                                      journal_name, pub_year, doi)
        articles_plus_full_ref_df = pd.concat([articles_plus_full_ref_df, pub_id_df])

    articles_plus_full_ref_df.to_excel(out_path, index = False)

    end_message = f"Column with full reference of publication added in file: \n  '{out_path}'"
    return end_message


def _add_ext_docs(submit_path, orphan_path, ext_docs_path):
    """Adds to the publications-list dataframe with one row per author 
    new rows containing the information of specific authors.

    The specific authors are PhD students at the Institute but not as employees of it. 
    The list of these PhD students with the required information is got from 
    the excel file which full path is given by 'ext_docs_path' in sheet which 
    name is given by 'ext_docs_sheet_name_alias'. 
    The row of the added PhD students is dropped in the publications list 
    with one row per author that has not been identified as Institute employee. 
    The new publications lists are saved as Excel files.

    Args:
        submit_path (path): Full path to the Excel file of the publications list \
        with one row per author with attributes as Institute employee.
        orphan_path (path): Full path to the Excel file of the publications list \
        with one row per author that has not been identified as Institute employee.
        ext_docs_path (path): Full path to the Excel file giving the PhD students \
        at the Institute but not employees of it.
    Returns:
        (tup): (updated dataframe of the publications list with one row \
        per Institute author including external PhD students, updated dataframe \
        of publications list with one row per author that has not been identified \
        as Institute employee).
    """

    # Setting aliases for useful column names
    pub_id_alias                      = bp.COL_NAMES['authors'][0]
    author_id_alias                   = bp.COL_NAMES['authors'][1]
    converters_alias                  = eg.EMPLOYEES_CONVERTERS_DIC
    firstname_initials_col_base_alias = eg.EMPLOYEES_ADD_COLS['first_name_initials']
    ext_docs_full_name_alias          = eg.EMPLOYEES_ADD_COLS['employee_full_name']
    ext_docs_useful_col_list_alias    = eg.EXT_DOCS_USEFUL_COL_LIST
    ext_docs_pub_last_name_alias      = pg.COL_NAMES_PUB_NAMES['last name']
    ext_docs_pub_initials_alias       = pg.COL_NAMES_PUB_NAMES['initials']
    ext_docs_sheet_name_alias         = pg.SHEET_NAMES_ORPHAN["docs to add"]
    ext_docs_col_adds_list_alias      = pg.EXT_DOCS_COL_ADDS_LIST
    orphan_full_name_alias            = pg.COL_NAMES_BM['Full_name']
    orphan_last_name_alias            = pg.COL_NAMES_BM['Last_name']

    # Reading of the existing submit excel file of the corpus year
    # with dates conversion through converters_alias
    init_submit_df = pd.read_excel(submit_path, converters = converters_alias)
    init_orphan_df = pd.read_excel(orphan_path, converters = converters_alias)

    # Initializing new_submit_df with same column names as init_submit_df
    new_submit_df = pd.DataFrame(columns = list(init_submit_df.columns))

    # Initializing the dataframe to be concatenated to init_submit_df in new_submit_df
    # with same column names as init_submit_df
    new_submit_adds_df = pd.DataFrame(columns = list(init_submit_df.columns))

    # Aligning column names between init_submit_df and init_orphan_df
    # to feed new_submit_adds_df with same column names as init_submit_df
    col_rename_dic = {firstname_initials_col_base_alias : firstname_initials_col_base_alias + "_x"}
    init_orphan_df.rename(columns = col_rename_dic, inplace = True)
    orphan_initials_alias = col_rename_dic[firstname_initials_col_base_alias]

    # Initializing new_orphan_df as copy of init_orphan_df
    #new_orphan_df = init_orphan_df.copy()
    new_orphan_df = pd.DataFrame(columns = list(init_orphan_df.columns))

    # Initializing the dataframe to be droped from init_orphan_df
    # with same column names as init_orphan_df
    orphan_drop_df = pd.DataFrame(columns = list(init_orphan_df.columns))

    # Reading of the external phd students excel file
    # using the same useful columns as init_submit_df defined by EXT_DOCS_USEFUL_COL_LIST
    # with dates conversion through converters_alias
    # and drop of empty rows
    ext_docs_usecols = sum([[ext_docs_pub_last_name_alias, ext_docs_pub_initials_alias],
                            ext_docs_col_adds_list_alias,
                            ext_docs_useful_col_list_alias,],
                           [])
    warnings.simplefilter(action = 'ignore', category = UserWarning)
    ext_docs_df = pd.read_excel(ext_docs_path,
                                sheet_name = ext_docs_sheet_name_alias,
                                usecols    = ext_docs_usecols,
                                converters = converters_alias)
    ext_docs_df.dropna(how ='any', inplace = True)

    # Searching for last names of init_orphan_df in ext_docs_df
    # to update submit and orphan files using new_submit_adds_df and new_orphan_drop_df
    for orphan_row_num, _ in init_orphan_df.iterrows():
        author_last_name = init_orphan_df.loc[orphan_row_num, orphan_last_name_alias]
        author_last_name = standardize_txt(author_last_name)
        author_initials = init_orphan_df.loc[orphan_row_num, orphan_initials_alias]
        for ext_docs_row_num, _ in ext_docs_df.iterrows():
            ext_docs_pub_last_name = ext_docs_df.loc[ext_docs_row_num, ext_docs_pub_last_name_alias]
            ext_docs_pub_last_name = standardize_txt(ext_docs_pub_last_name)
            ext_docs_pub_initials  = ext_docs_df.loc[ext_docs_row_num, ext_docs_pub_initials_alias]
            if (ext_docs_pub_last_name==author_last_name
                    and ext_docs_pub_initials==author_initials):
                # Setting the row to move from init_orphan_df as a dataframe
                row_to_move_df = init_orphan_df.loc[orphan_row_num].to_frame().T

                # Setting the row to copy from ext_docs_df as a dataframe
                row_to_copy_df = ext_docs_df.loc[ext_docs_row_num].to_frame().T

                # Dropping the columns of row_to_copy_df that should not be present in row_to_add_df
                row_to_copy_df.drop([ext_docs_pub_last_name_alias, ext_docs_pub_initials_alias],
                                    axis = 1, inplace = True)

                # Merging the two dataframes on respective full name column
                row_to_add_df = pd.merge(row_to_move_df,
                                         row_to_copy_df,
                                         left_on  = [orphan_full_name_alias],
                                         right_on = [ext_docs_full_name_alias],
                                         how = 'left')

                # Appending the merged df to new_submit_adds_df
                new_submit_adds_df = pd.concat([new_submit_adds_df, row_to_add_df],
                                               ignore_index = True)

                # Appending row_to_move_df to  orphan_drop_df
                orphan_drop_df = pd.concat([orphan_drop_df, row_to_move_df],
                                           ignore_index = True)

    # Concatenating init_submit_df and new_submit_adds_df
    new_submit_df = pd.concat([init_submit_df, new_submit_adds_df])
    new_submit_df.sort_values([pub_id_alias, author_id_alias], inplace = True)

    # Droping orphan_drop_df rows from init_orphan_df
    new_orphan_df = pd.concat([init_orphan_df, orphan_drop_df]).drop_duplicates(keep = False)

    # Recovering the initial column names of init_orphan_df
    col_invert_rename_dic = {firstname_initials_col_base_alias + "_x": \
                                 firstname_initials_col_base_alias}
    new_orphan_df.rename(columns = col_invert_rename_dic, inplace = True)

    # Saving new_submit_df and new_orphan_df replacing init_submit_df and init_submit_df
    new_submit_df.to_excel(submit_path, index = False)
    new_orphan_df.to_excel(orphan_path, index = False)

    print("External PhD students added")
    return (new_submit_df, new_orphan_df)


def _add_other_ext(submit_path, orphan_path, others_path):
    """Adds to the publications-list dataframe with one row per author 
    new rows containing the information of specific authors.

    The specific authors are under external hiring contract at the Institute. 
    The list of these employees with the required information is got from 
    the excel file which full path is given by 'others_path' in sheet which 
    name is given by 'others_sheet_name_alias'. 
    The row of the added employees is dropped in the publications list 
    with one row per author that has not been identified as Institute employee. 
    The new publications lists are saved as Excel files.

    Args:
        submit_path (path): Full path to the Excel file of the publications list \
        with one row per author with attributes as Institute employee.
        orphan_path (path): Full path to the Excel file of the publications list \
        with one row per author that has not been identified as Institute employee.
        ext_docs_path (path): Full path to the Excel file giving the employees \
        under external hiring contract at the Institute.
    Returns:
        (tup): (updated dataframe of the publications list with one row \
        per Institute author including employees under external hiring contract \
        at the Institute, updated dataframe of publications list with one row \
        per author that has not been identified as Institute employee).
    """

    # Setting aliases for useful column names
    pub_id_alias                      = bp.COL_NAMES['authors'][0]
    author_id_alias                   = bp.COL_NAMES['authors'][1]
    converters_alias                  = eg.EMPLOYEES_CONVERTERS_DIC
    firstname_initials_col_base_alias = eg.EMPLOYEES_ADD_COLS['first_name_initials']
    others_full_name_alias            = eg.EMPLOYEES_ADD_COLS['employee_full_name']
    ext_docs_useful_col_list_alias    = eg.EXT_DOCS_USEFUL_COL_LIST
    others_pub_last_name_alias        = pg.COL_NAMES_PUB_NAMES['last name']
    others_pub_initials_alias         = pg.COL_NAMES_PUB_NAMES['initials']
    others_sheet_name_alias           = pg.SHEET_NAMES_ORPHAN["others to add"]
    ext_docs_col_adds_list_alias      = pg.EXT_DOCS_COL_ADDS_LIST
    orphan_full_name_alias            = pg.COL_NAMES_BM['Full_name']
    orphan_last_name_alias            = pg.COL_NAMES_BM['Last_name']

    # Reading of the existing submit excel file of the corpus year
    # with dates conversion through converters_alias
    init_submit_df = pd.read_excel(submit_path, converters = converters_alias)
    init_orphan_df = pd.read_excel(orphan_path, converters = converters_alias)

    # Initializing new_submit_df with same column names as init_submit_df
    new_submit_df = pd.DataFrame(columns = list(init_submit_df.columns))

    # Initializing the dataframe to be concatenated to init_submit_df in new_submit_df
    # with same column names as init_submit_df
    new_submit_adds_df = pd.DataFrame(columns = list(init_submit_df.columns))

    # Aligning column names between init_submit_df and init_orphan_df
    # to feed new_submit_adds_df with same column names as init_submit_df
    col_rename_dic = {firstname_initials_col_base_alias : firstname_initials_col_base_alias + "_x"}
    init_orphan_df.rename(columns = col_rename_dic, inplace = True)
    orphan_initials_alias = col_rename_dic[firstname_initials_col_base_alias]

    # Initializing new_orphan_df as copy of init_orphan_df
    #new_orphan_df = init_orphan_df.copy()
    new_orphan_df = pd.DataFrame(columns = list(init_orphan_df.columns))

    # Initializing the dataframe to be droped from init_orphan_df
    # with same column names as init_orphan_df
    orphan_drop_df = pd.DataFrame(columns = list(init_orphan_df.columns))

    # Reading of the external phd students excel file
    # using the same useful columns as init_submit_df defined by EXT_DOCS_USEFUL_COL_LIST
    # with dates conversion through converters_alias
    # and drop of empty rows
    others_usecols = sum([[others_pub_last_name_alias, others_pub_initials_alias],
                          ext_docs_col_adds_list_alias,
                          ext_docs_useful_col_list_alias,],
                         [])
    warnings.simplefilter(action='ignore', category=UserWarning)
    others_df = pd.read_excel(others_path,
                              sheet_name = others_sheet_name_alias,
                              usecols = others_usecols,
                              converters = converters_alias)
    others_df.dropna(how='any', inplace=True)

    # Searching for last names of init_orphan_df in others_df
    # to update submit and orphan files using new_submit_adds_df and new_orphan_drop_df
    for orphan_row_num, _ in init_orphan_df.iterrows():
        author_last_name = init_orphan_df.loc[orphan_row_num, orphan_last_name_alias]
        author_last_name = standardize_txt(author_last_name)
        author_initials  = init_orphan_df.loc[orphan_row_num, orphan_initials_alias]
        for others_row_num, _ in others_df.iterrows():
            others_pub_last_name = others_df.loc[others_row_num, others_pub_last_name_alias]
            others_pub_last_name = standardize_txt(others_pub_last_name)
            others_pub_initials  = others_df.loc[others_row_num, others_pub_initials_alias]
            if others_pub_last_name == author_last_name and others_pub_initials == author_initials:
                # Setting the row to move from init_orphan_df as a dataframe
                row_to_move_df = init_orphan_df.loc[orphan_row_num].to_frame().T

                # Setting the row to copy from others_df as a dataframe
                row_to_copy_df = others_df.loc[others_row_num].to_frame().T

                # Droping the columns of row_to_copy_df that should not be present in row_to_add_df
                row_to_copy_df.drop([others_pub_last_name_alias, others_pub_initials_alias],
                                    axis=1, inplace = True)

                # Merging the two dataframes on respective full name column
                row_to_add_df = pd.merge(row_to_move_df,
                                         row_to_copy_df,
                                         left_on  = [orphan_full_name_alias],
                                         right_on = [others_full_name_alias],
                                         how = 'left')

                # Appending the merged df to new_submit_adds_df
                new_submit_adds_df = pd.concat([new_submit_adds_df, row_to_add_df],
                                               ignore_index = True)

                # Appending row_to_move_df to  orphan_drop_df
                orphan_drop_df = pd.concat([orphan_drop_df, row_to_move_df],
                                           ignore_index = True)

    # Concatenating init_submit_df and new_submit_adds_df
    new_submit_df = pd.concat([init_submit_df, new_submit_adds_df])
    new_submit_df.sort_values([pub_id_alias, author_id_alias], inplace = True)

    # Dropping orphan_drop_df rows from init_orphan_df
    new_orphan_df = pd.concat([init_orphan_df, orphan_drop_df]).drop_duplicates(keep=False)

    # Recovering the initial column names of init_orphan_df
    col_invert_rename_dic = {firstname_initials_col_base_alias + "_x": \
                                 firstname_initials_col_base_alias}
    new_orphan_df.rename(columns = col_invert_rename_dic, inplace = True)

    # Saving new_submit_df and new_orphan_df replacing init_submit_df and init_submit_df
    new_submit_df.to_excel(submit_path, index = False)
    new_orphan_df.to_excel(orphan_path, index = False)

    print("Other external collaborators added")
    return (new_submit_df, new_orphan_df)


def _change_col_names(institute, org_tup, submit_path, orphan_path):
    """Sets new column names to the files pointed by 'submit_path' 
    and 'orphan_path' paths.

    For that it uses the `build_col_conversion_dic` function 
    imported from `bmfuncts.rename_cols` module.

    Args:
        institute (str): Institute name.
        org_tup (tup): Contains Institute parameters.
        submit_path (path): Full path to the Excel file of the publications list \
        with one row per author with attributes as Institute employee.
        orphan_path (path): Full path to the Excel file of the publications list \
        with one row per author that has not been identified as Institute employee.
    Returns:
        (str): End message recalling the full paths to the modified files.        
    """

    #  Setting useful col names
    col_rename_tup = build_col_conversion_dic(institute, org_tup)
    orphan_col_rename_dic = col_rename_tup[0]
    submit_col_rename_dic = col_rename_tup[1]

    # Read of the 'submit' file with dates convertion through EMPLOYEES_CONVERTERS_DIC
    submit_df = pd.read_excel(submit_path, converters=eg.EMPLOYEES_CONVERTERS_DIC,
                              keep_default_na=False)
    submit_df.rename(columns = submit_col_rename_dic, inplace = True)

    # Resaving submit_df
    submit_df.to_excel(submit_path, index = False)

    # Read of the 'orphan' file
    orphan_df = pd.read_excel(orphan_path, keep_default_na=False)
    orphan_df.rename(columns = orphan_col_rename_dic, inplace = True)

    # Resaving orphan_df
    orphan_df.to_excel(orphan_path, index = False)

    end_message = f"Column renamed in files: \n  '{submit_path}' \n  '{orphan_path}' "
    return end_message


def _split_orphan(org_tup, working_folder_path, orphan_file_name, verbose=False):
    """Splits the publications list with one row per author that has not been identified 
    as Institute employees.

    The split is in separate lists of publications depending on values in columns 
    given by 'inst_col_list' list that is specific to the Institute. 
    These lists are then saved as Excel files in the folder which full path 
    is given by 'orphan_path'.

    Args:
        institute (str): Institute name.
        org_tup (tup): Contains Institute parameters.
        working_folder_path (path): Full path to working folder.
        orphan_file_name (str): File name of the Excel file of the publications list \
        with one row per author that has not been identified as Institute employee.
        verbose (bool): Status of prints (default = False).       
    """

    # Internal function
    def _save_inst_col_df(inst_col, df_to_save):
        if inst_col=="all_undrop":
            file_path = orphan_path
        else:
            file_name = inst_col + "_" + orphan_file_name
            file_path = working_folder_path / Path(file_name)
        df_to_save.to_excel(file_path, index=False)
        message = f"Excel file of orphan authors created for Institute subdivision: {inst_col}"
        if verbose:
            print(message)

    # Setting useful aliases
    converters_alias = eg.EMPLOYEES_CONVERTERS_DIC

    # Setting useful column names list and droping status
    inst_col_list = org_tup[4]
<<<<<<< HEAD
    orphan_drop_dict = org_tup[10]
=======

    # Setting spliting status
    # orphan_split_status = org_tup[9]

    # Setting useful paths
    corpus_year_path = bibliometer_path / Path(corpus_year)
    bdd_mensuelle_path = corpus_year_path / Path(bdd_mensuelle_alias)
>>>>>>> 5072a3c3

    # Reading of the existing orphan excel file
    # with dates conversion through converters_alias
    orphan_path = working_folder_path / Path(orphan_file_name)
    orphan_df = pd.read_excel(orphan_path, converters=converters_alias, keep_default_na=False)

    # Creating, and saving as Excel file, orphan authors for each Institute subdivision
    institute_df = orphan_df.copy()
    new_orphan_df = orphan_df.copy()
    droped_indexes = set()
    for inst_col in inst_col_list[1:]:
        inst_col_df = orphan_df[orphan_df[inst_col]==1]
        _save_inst_col_df(inst_col, inst_col_df)
        indexes_to_drop = list(set(inst_col_df.index) - droped_indexes)
        institute_df = institute_df.drop(indexes_to_drop)
        droped_indexes = set(inst_col_df.index)
        if orphan_drop_dict[inst_col]:
            new_orphan_df = new_orphan_df.drop(inst_col_df.index)
    _save_inst_col_df(inst_col_list[0], institute_df)
    _save_inst_col_df("all_undrop", new_orphan_df)


def _my_hash(text:str):
    """Builts hash given the string 'text' 
    with a fixed prime numbers to mix up the bits."""

    my_hash = 0
    facts = (257,961) # prime numbers to mix up the bits
    minus_one = 0xFFFFFFFF # "-1" hex code
    for ch in text:
        my_hash = (my_hash*facts[0] ^ ord(ch)*facts[1]) & minus_one
    return my_hash


def _creating_hash_id(institute, org_tup, working_folder_path, submit_file_name, orphan_file_name):
    """Creates a dataframe which columns are given by 'hash_id_col_alias' and 'pub_id_alias'.

    The containt of these columns is as follows:

    - The 'hash_id_col_alias' column contains the unique hash ID built for each publication \
    through the `_my_hash` internal function on the basis of the values of 'year_alias', \
    'first_auth_alias', 'title_alias', 'issn_alias' and 'doi_alias' columns.
    - The 'pub_id_alias' column contains the publication order number in the publications list.

    The dataframe is saved as Excel file which full path is given by 'hash_id_file_path'.

    Args:
        institute (str): Institute name.
        org_tup (tup): Contains Institute parameters.
        working_folder_path (path): Full path to working folder.
        submit_file_name (str): File name of the Excel file of the publications list \
        with one row per Institute author with one row per author \
        that has been identified as Institute employee.
        orphan_file_name (str): File name of the Excel file of the publications list \
        with one row per author that has not been identified as Institute employee.
    Returns:
        (str): End message recalling path to the saved file.        
    """

    # Setting useful col names
    col_rename_tup = build_col_conversion_dic(institute, org_tup)
    submit_col_rename_dic = col_rename_tup[1]

    # Setting useful aliases
    hash_id_file_alias = pg.ARCHI_YEAR["hash_id file name"]
    hash_id_col_alias = pg.COL_HASH['hash_id']
    pub_id_alias = submit_col_rename_dic[bp.COL_NAMES["pub_id"]]
    year_alias = submit_col_rename_dic[bp.COL_NAMES['articles'][2]]
    first_auth_alias = submit_col_rename_dic[bp.COL_NAMES['articles'][1]]
    doi_alias = submit_col_rename_dic[bp.COL_NAMES['articles'][6]]
    title_alias = submit_col_rename_dic[bp.COL_NAMES['articles'][9]]
    issn_alias = submit_col_rename_dic[bp.COL_NAMES['articles'][10]]

    # Setting useful paths
    submit_file_path = working_folder_path / Path(submit_file_name)
    orphan_file_path = working_folder_path / Path(orphan_file_name)
    hash_id_file_path = working_folder_path / Path(hash_id_file_alias)

    # Setting useful columns list
    useful_cols = [pub_id_alias, year_alias, first_auth_alias,
                   title_alias, issn_alias, doi_alias]

    # Getting dataframes to hash
    submit_to_hash = pd.read_excel(submit_file_path, usecols=useful_cols)
    orphan_to_hash = pd.read_excel(orphan_file_path, usecols=useful_cols)

    # Concatenate de dataframes to hash
    dg_to_hash = pd.concat([submit_to_hash, orphan_to_hash])

    # Dropping rows of same pub_id_alias and reindexing the rows using ignore_index
    dg_to_hash.drop_duplicates(subset = [pub_id_alias], inplace = True, ignore_index = True)

    hash_id_df = pd.DataFrame()
    for idx in range(len(dg_to_hash)):
        pub_id = dg_to_hash.loc[idx, pub_id_alias]
        text   = (f"{str(dg_to_hash.loc[idx, year_alias])}"
                  f"{str(dg_to_hash.loc[idx, first_auth_alias])}"
                  f"{str(dg_to_hash.loc[idx, title_alias])}"
                  f"{str(dg_to_hash.loc[idx, issn_alias])}"
                  f"{str(dg_to_hash.loc[idx, doi_alias])}")
        hash_id = _my_hash(text)
        hash_id_df.loc[idx, hash_id_col_alias] = str(hash_id)
        hash_id_df.loc[idx, pub_id_alias] = pub_id

    hash_id_df.to_excel(hash_id_file_path, index = False)

    message = f"Hash IDs of publications created and saved in file: \n  {hash_id_file_path}"
    return message


def recursive_year_search(out_path, empl_df, institute, org_tup,
                          bibliometer_path, corpus_year, search_depth,
                          progress_callback=None, progress_bar_state=None):
    """Searches in the employees database of the Institute the information for the authors 
    of the publications of a corpus.

    This is done through the following steps:

    1. The publications list dataframe with one row per Institute author for each \
    publication is built from the results of the corpus parsing through \
    the `_build_institute_pubs_authors` internal function.
    2. The 'submit_df' dataframe of the publications list containing all matches \
    between Institute authors and employee names is initialized using the most recent year \
    of the employees database through the `_build_submit_df` internal function; \
    this is done together with the initialization of 'orphan_df' dataframe of the publications \
    list with authors not found in the employees database; these two dataframes contains \
    one row per author of each publication.
    3. New rows containing the information of authors that are PhD students \
    at the Institute but not as employees of it are added through the `_add_ext_docs` \
    internal function updating 'submit_df' and 'orphan_df' dataframes.
    4. New rows containing the information of authors that are under external hiring \
    contract at the Institute are added through the `_add_other_ext` internal function \
    updating 'submit_df' and 'orphan_df' dataframes.
    5. The 'submit_df' and 'orphan_df' dataframes are updated by search in the employees \
    database through the `_build_submit_df` internal function using recusively items from \
    'years' list for the search year; the dataframes are saved as Excel files which full \
    paths are given by 'submit_path' and 'orphan_path', respectively.
    6. A new column containing the job type for each author is added in the file which \
    full path is given by 'submit_path' through the `_add_author_job_type` internal function.
    7. A new column containing the full reference of each publication is added \
    in the file which full path is given by 'submit_path' through the `_add_biblio_list` \
    internal function.
    8. Column names are changed in the two files which full path are given by respectively, \
    'submit_path' and 'orphan_path' through the `_change_col_names` internal function.    
    9. An Excel file containing the unique hash ID built for each publication \
    is created through the `_creating_hash_id` internal function.

    Args:
        out_path (path): Full path to the folder for saving built dataframes. 
        empl_df (dataframe): Hierarchical employees database keyyed by 'years' list.
        institute (str): Institute name.
        org_tup (tup): Contains Institute parameters.
        bibliometer_path (path): Full path to working folder.
        corpus_year (str): Contains the corpus year defined by 4 digits.
        search_depth (int): Depth for search in 'empl_df' using 'years' list.
        progress_callback (function): Function for updating ProgressBar \
        tkinter widget status (default = None).
        progress_bar_state (int): Initial status of ProgressBar tkinter widget \
        (default = None).        
    Returns:
        (tup): (end_message (str), empty status (bool) of the publications \
        list with authors not found in the employees database)
    """

    # Internal functions
    def _set_unknown(df, cols, initials_cols):
        fill_na_cols = list(set(cols) - set(initials_cols))
        for col in fill_na_cols:
            df[col].fillna(unknown_alias, inplace=True)
        for col in initials_cols:
            df[col].fillna("NA", inplace=True)

    def _unique_pub_id(df):
        """Transforms the column 'Pub_id' of df y adding "yyyy_" 
        (year in 4 digits) to the values.

        Args:
            df (pandas.DataFrame): data that we want to modify.
        Returns:
            (pandas.DataFrame): df with its changed column.
        """
        year_df = df[year_col_alias].iloc[0]

        def _rename_pub_id(old_pub_id, year):
            pub_id_str = str(int(old_pub_id))
            while len(pub_id_str)<3:
                pub_id_str = "0" + pub_id_str
            new_pub_id = str(int(year)) + '_' + pub_id_str
            return new_pub_id

        df[pub_id_alias] = df[pub_id_alias].apply(lambda x: _rename_pub_id(x, year_df))
        return df

    # Setting useful aliases
    unknown_alias          = bp.UNKNOWN
    year_col_alias         = bp.COL_NAMES['articles'][2]
    pub_id_alias           = bp.COL_NAMES['pub_id']
    initials_col_alias     = eg.EMPLOYEES_ADD_COLS['first_name_initials']
    submit_file_name_alias = pg.ARCHI_YEAR["submit file name"]
    orphan_file_name_alias = pg.ARCHI_YEAR["orphan file name"]
    orphan_treat_alias     = pg.ARCHI_ORPHAN["root"]
    adds_file_name_alias   = pg.ARCHI_ORPHAN["employees adds file"]

    # Setting local parameters
    orphan_split_status = org_tup[9]

    # Setting useful paths
    submit_path   = out_path / Path(submit_file_name_alias)
    orphan_path   = out_path / Path(orphan_file_name_alias)
    ext_docs_path = bibliometer_path / Path(orphan_treat_alias) / Path(adds_file_name_alias)
    others_path   = bibliometer_path / Path(orphan_treat_alias) / Path(adds_file_name_alias)
    if progress_callback:
        step = (100 - progress_bar_state) / 100
        progress_callback(progress_bar_state + step * 2)

    # Building the articles dataframe
    pub_df = _build_institute_pubs_authors(institute, org_tup, bibliometer_path, corpus_year)
    if progress_callback:
        progress_callback(progress_bar_state + step * 5)

    # Building the search time depth of Institute co-authors among the employees dataframe
    eff_available_years = list(empl_df.keys())
    corpus_year_status = corpus_year in eff_available_years
    year_start = int(corpus_year)
    if not corpus_year_status :
        year_start = int(corpus_year)-1
    year_stop = year_start - (search_depth - 1)
    years = [str(i) for i in range(year_start, year_stop-1,-1)]
    if progress_callback:
        progress_callback(progress_bar_state + step * 10)

    # *******************************************************************
    # * Building recursively the `submit_df` and `orphan_df` dataframes *
    # *                 using `empl_df` files of years                   *
    # *******************************************************************

    # Initializing the dataframes to be built
    # a Data frame containing all matches between article Institute authors and employee names
    submit_df = pd.DataFrame()
    # a Data frame containing containing article Institute authors
    # not matching with any employee name
    orphan_df = pd.DataFrame()

    # Setting the test case selected within the following list
    # ['Full match',
    #  'Lower value similarity',
    #  'Upper value similarity',
    #  'No similarity',
    #  'No test']
    test_case = 'Upper value similarity'

    # Building the initial dataframes
    submit_df, orphan_df = _build_submit_df(empl_df[years[0]],
                                            pub_df, bibliometer_path,
                                            test_case = test_case)

    # Saving initial files of submit_df and orphan_df
    submit_df.to_excel(submit_path, index = False)
    orphan_df.to_excel(orphan_path, index = False)
    if progress_callback:
        progress_callback(progress_bar_state + step * 20)

    # Adding authors from list of external_phd students and saving new submit_df and orphan_df
    submit_df, orphan_df = _add_ext_docs(submit_path, orphan_path, ext_docs_path)
    if progress_callback:
        progress_callback(progress_bar_state + step * 25)

    # Adding authors from list of external employees under other hiring contract
    # and saving new submit_df and orphan_df
    submit_df, orphan_df = _add_other_ext(submit_path, orphan_path, others_path)
    if progress_callback:
        new_progress_bar_state = progress_bar_state + step * 30
        progress_callback(new_progress_bar_state)
        progress_bar_loop_progression = step * 50 // len(years)

    for _, year in enumerate(years):
        # Updating the dataframes submit_df_add and orphan_df
        submit_df_add, orphan_df = _build_submit_df(empl_df[year],
                                                    orphan_df,
                                                    bibliometer_path,
                                                    test_case)

        # Updating submit_df and orphan_df
        submit_df = pd.concat([submit_df, submit_df_add])

        # Updating progress bar state
        if progress_callback:
            new_progress_bar_state += progress_bar_loop_progression
            progress_callback(new_progress_bar_state)

    # *************************************************************************************
    # * Saving results in 'submit_file_name_alias' file and 'orphan_file_name_alias' file *
    # *************************************************************************************

    # Replace NaN values by UNKNOWN string except in first name initials
    submit_cols = list(submit_df.columns)
    submit_initials_cols = [x for x in list(submit_df.columns) if initials_col_alias in x]
    _set_unknown(submit_df, submit_cols, submit_initials_cols)
    orphan_cols = list(orphan_df.columns)
    orphan_initials_cols = [initials_col_alias]
    _set_unknown(orphan_df, orphan_cols, orphan_initials_cols)
    orphan_status = orphan_df.empty

    # Changing Pub_id columns to a unique Pub_id depending on the year
    submit_df = _unique_pub_id(submit_df)
    if not orphan_status:
        orphan_df = _unique_pub_id(orphan_df)

    # Saving orphan_df
    orphan_df.to_excel(orphan_path, index=False)

    # Saving submit_df
    submit_df.to_excel(submit_path, index=False)

    # Adding author job type and saving new submit_df
    _add_author_job_type(submit_path, submit_path)
    if progress_callback:
        progress_callback(new_progress_bar_state + step * 5)

    # Adding full article reference and saving new submit_df
    _add_biblio_list(submit_path, submit_path)
    if progress_callback:
        progress_callback(new_progress_bar_state + step * 10)

    # Renaming column names using submit_col_rename_dic and orphan_col_rename_dic
    _change_col_names(institute, org_tup, submit_path, orphan_path)

    # Splitting orphan file in subdivisions of Institute
    if orphan_split_status:
        _split_orphan(org_tup, out_path, orphan_file_name_alias)
    if progress_callback:
        progress_callback(new_progress_bar_state + step * 15)

    # Creating universal identification of articles independent of database extraction
    _creating_hash_id(institute, org_tup, out_path,
                      submit_file_name_alias, orphan_file_name_alias)
    if progress_callback:
        progress_callback(100)

    end_message = ("Results of search of authors in employees list "
                   f"saved in folder: \n  {out_path}")
    return end_message, orphan_status<|MERGE_RESOLUTION|>--- conflicted
+++ resolved
@@ -1151,17 +1151,7 @@
 
     # Setting useful column names list and droping status
     inst_col_list = org_tup[4]
-<<<<<<< HEAD
     orphan_drop_dict = org_tup[10]
-=======
-
-    # Setting spliting status
-    # orphan_split_status = org_tup[9]
-
-    # Setting useful paths
-    corpus_year_path = bibliometer_path / Path(corpus_year)
-    bdd_mensuelle_path = corpus_year_path / Path(bdd_mensuelle_alias)
->>>>>>> 5072a3c3
 
     # Reading of the existing orphan excel file
     # with dates conversion through converters_alias
