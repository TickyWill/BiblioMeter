--- conflicted
+++ resolved
@@ -295,11 +295,7 @@
     `build_col_conversion_dic` internal function.
 
     Args:
-<<<<<<< HEAD
-        institute (str): The Intitute name.
-=======
         institute (str): The Institute name.
->>>>>>> 5072a3c3
         org_tup (tup): The tuple of the organization structure \
         of the Institute.
     Returns:
