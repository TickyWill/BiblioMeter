--- conflicted
+++ resolved
@@ -977,11 +977,7 @@
 
     # Setting useful paths
     pub_list_file_path = out_path / Path(pub_list_filename_base_alias
-<<<<<<< HEAD
-                                         + " " + corpus_year + ".xlsx" )
-=======
                                          + " " + corpus_year + ".xlsx")
->>>>>>> 5072a3c3
     missing_if_path   = out_path / Path(corpus_year + missing_if_filename_base_alias)
     missing_issn_path = out_path / Path(corpus_year + missing_issn_filename_base_alias)
     invalid_file_path = out_path / Path(invalid_pub_filename_base_alias
