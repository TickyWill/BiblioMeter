--- conflicted
+++ resolved
@@ -175,15 +175,6 @@
     """
     # Setting parameters from args
     pos_x, pos_y, esp_ligne = pos_tup
-<<<<<<< HEAD
-=======
-
-    # Setting useful local variables for positions modification (globals to create ??)
-    # numbers are reference values in mm for reference screen
-    # eff_font_size = font_size(11, master.width_sf_min)
-    # eff_dx        = mm_to_px(1 * master.width_sf_mm,  gg.PPI)
-    # eff_dy        = mm_to_px(1 * master.height_sf_mm, gg.PPI)
->>>>>>> 5072a3c3
 
     # Setting existing corpuses status
     files_status = existing_corpuses(bibliometer_path)
@@ -194,12 +185,6 @@
     master.list_scopus_parsing = files_status[4]
     master.list_dedup          = files_status[5]
 
-<<<<<<< HEAD
-=======
-    # Setting useful local variables for default selection items in selection lists
-    # default_year = master.list_corpus_year[-1]
-
->>>>>>> 5072a3c3
     # ????
     for i, check in enumerate(self.CHECK):
         check.efface()
@@ -220,13 +205,8 @@
     _create_table(self, master, pos_x)
 
 
-<<<<<<< HEAD
 def _launch_parsing(master, corpus_year, database_type,
                     paths_tup, progress_callback):
-=======
-def _launch_parsing(self, master, corpus_year, database_type,
-                    paths_tup, pos_tup, progress_callback):
->>>>>>> 5072a3c3
     """Launches parsing of raw-data of 'database_type' database.
 
     This is done through `biblio_parser` function imported from 
@@ -275,10 +255,6 @@
 
     # Setting parameters from args
     bibliometer_path, institute_affil_file_path, inst_types_file_path = paths_tup
-<<<<<<< HEAD
-=======
-    # pos_x, pos_y, esp_ligne = pos_tup
->>>>>>> 5072a3c3
 
     # Getting the full paths of the working folder architecture for the corpus "corpus_year"
     config_tup = set_user_config(bibliometer_path, corpus_year, pg.BDD_LIST)
@@ -427,17 +403,10 @@
                           dedup_infos = (bibliometer_path, datatype, corpus_year))
 
         progress_callback(100)
-<<<<<<< HEAD
         return synthese_articles_nb
 
     # Setting parameters from args
     bibliometer_path, institute_affil_file_path, inst_types_file_path = paths_tup
-=======
-
-    # Setting parameters from args
-    bibliometer_path, institute_affil_file_path, inst_types_file_path = paths_tup
-    # pos_x, pos_y, esp_ligne = pos_tup
->>>>>>> 5072a3c3
 
     # Setting Institute parameters
     institutions_filter_list = org_tup[3]
@@ -634,12 +603,6 @@
     # Creating and setting widgets for page title and exit button
     set_page_title(self, master, page_name, institute, datatype)
     set_exit_button(self, master)
-<<<<<<< HEAD
-
-    # Handling exception
-    threading.excepthook = _except_hook
-=======
->>>>>>> 5072a3c3
 
     # Initializing progress bar widget
     progress_var = tk.IntVar()  # Variable to keep track of the progress bar value
