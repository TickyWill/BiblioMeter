--- conflicted
+++ resolved
@@ -798,12 +798,6 @@
     self.Label_years.place(x = year_button_x_pos, y = year_button_y_pos)
 
     place_after(self.Label_years, self.OptionButton_years, dy = dy_year)
-<<<<<<< HEAD
-
-    # Handling exception
-    threading.excepthook = _except_hook
-=======
->>>>>>> 5072a3c3
 
     # Initializing progress bar widget
     progress_var = tk.IntVar()  # Variable to keep track of the progress bar value
@@ -825,10 +819,6 @@
         # Setting paths dependent on year_select
         corpus_year_path = bibliometer_path / Path(year_select)
         bdd_mensuelle_path = corpus_year_path / Path(bdd_mensuelle_alias)
-<<<<<<< HEAD
-=======
-        # submit_path = bdd_mensuelle_path / Path(submit_alias)
->>>>>>> 5072a3c3
 
         # Getting check_effectif_status
         check_effectif_status = check_effectif_var.get()
@@ -908,10 +898,6 @@
         bdd_mensuelle_path = corpus_year_path / Path(bdd_mensuelle_alias)
         submit_path = bdd_mensuelle_path / Path(submit_alias)
         homonymes_path = corpus_year_path / Path(homonymes_path_alias)
-<<<<<<< HEAD
-=======
-        # homonymes_file_path = homonymes_path / Path(homonymes_file_alias)
->>>>>>> 5072a3c3
 
         # Trying launch creation of file for homonymies resolution
         paths_tup = (submit_path, homonymes_path)
@@ -958,10 +944,6 @@
         homonymes_file_alias = homonymes_file_base_alias + f' {year_select}.xlsx'
         corpus_year_path     = bibliometer_path / Path(year_select)
         homonymes_path       = corpus_year_path / Path(homonymes_path_alias)
-<<<<<<< HEAD
-=======
-        # homonymes_file_path  = homonymes_path / Path(homonymes_file_alias)
->>>>>>> 5072a3c3
         otp_path             = corpus_year_path / Path(otp_path_alias)
 
         # Trying launch creation of files for OTP attribution
@@ -1013,10 +995,6 @@
         corpus_year_path        = bibliometer_path / Path(year_select)
         otp_path                = corpus_year_path / Path(otp_path_alias)
         pub_list_path           = corpus_year_path / Path(pub_list_path_alias)
-<<<<<<< HEAD
-=======
-        # pub_list_file_path      = pub_list_path / Path(pub_list_file_alias)
->>>>>>> 5072a3c3
 
         # Trying launch creation of consolidated publications lists
         paths_tup = (otp_path, pub_list_path)
