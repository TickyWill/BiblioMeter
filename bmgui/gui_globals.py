"""The `gui_globals` module  defines the global parameters useful for the GUI settings.
"""

__all__ = ['ADD_SPACE_MM',
           'ANALYSIS_TEXT_DICT',
           'BM_GUI_DISP',
           'CORPUSES_NUMBER',
           'ETAPE_LABEL_TEXT_LIST',
           'FONT_NAME',
           'HELP_ETAPE_5',
           'HELP_ETAPE_6',
           'IN_TO_MM',
           'PAGEBUTTON_HEIGHT_PX',
           'PAGES_LABELS',
           'PPI',
           'REF_BMF_FONT_SIZE',
           'REF_BMF_POS_X_MM',
           'REF_BMF_POS_Y_MM',
           'REF_BUTTON_DX_MM',
           'REF_BUTTON_DY_MM',
           'REF_BUTTON_FONT_SIZE',
           'REF_CHECK_BOXES_SEP_SPACE',
           'REF_COPYRIGHT_FONT_SIZE',
           'REF_COPYRIGHT_X_MM',
           'REF_COPYRIGHT_Y_MM',
           'REF_CORPI_POS_X_MM',
           'REF_CORPI_POS_Y_MM',
           'REF_DATATYPE_POS_X_MM',
           'REF_DATATYPE_POS_Y_MM',
           'REF_ENTRY_NB_CHAR',
           'REF_ETAPE_BUT_DX_MM',
           'REF_ETAPE_BUT_DY_MM',
           'REF_ETAPE_CHECK_DY_MM',
           'REF_ETAPE_FONT_SIZE',
           'REF_ETAPE_POS_X_MM',
           'REF_ETAPE_POS_Y_MM_LIST',
           'REF_EXIT_BUT_POS_X_MM',
           'REF_EXIT_BUT_POS_Y_MM',
           'REF_INST_POS_X_MM',
           'REF_INST_POS_Y_MM',
           'REF_LABEL_DX_Y_MM',
           'REF_LABEL_FONT_SIZE',
           'REF_LABEL_POS_Y_MM',
           'REF_LAUNCH_FONT_SIZE',
           'REF_PAGE_TITLE_FONT_SIZE',
           'REF_PAGE_TITLE_POS_Y_MM',
           'REF_SCREEN_WIDTH_PX',
           'REF_SCREEN_HEIGHT_PX',
           'REF_SCREEN_WIDTH_MM',
           'REF_SCREEN_HEIGHT_MM',
           'REF_SUB_TITLE_FONT_SIZE',
           'REF_WINDOW_WIDTH_MM',
           'REF_WINDOW_HEIGHT_MM',
           'REF_VERSION_FONT_SIZE',
           'REF_VERSION_X_MM',
           'REF_YEAR_BUT_POS_X_MM',
           'REF_YEAR_BUT_POS_Y_MM',
           'TEXT_BDD_PC',
           'TEXT_BMF',
           'TEXT_BMF_CHANGE',
           'TEXT_BOUTON_CREATION_CORPUS',
           'TEXT_BOUTON_LANCEMENT',
           'TEXT_COPYRIGHT',
           'TEXT_CORPUSES',
           'TEXT_CROISEMENT',
           'TEXT_DATATYPE',
           'TEXT_ETAPE_1',
           'TEXT_ETAPE_2',
           'TEXT_ETAPE_3',
           'TEXT_ETAPE_4',
           'TEXT_ETAPE_5',
           'TEXT_ETAPE_6',
           'TEXT_HOMONYMES',
           'TEXT_INSTITUTE',
           'TEXT_LAUNCH_PARSING',
           'TEXT_LAUNCH_SYNTHESE',
           'TEXT_MAJ_BDD_IF',
           'TEXT_MAJ_EFFECTIFS',
           'TEXT_MAJ_PUB_IF',
           'TEXT_OTP',
           'TEXT_PAUSE',
           'TEXT_PARSING',
           'TEXT_PUB_CONSO',
           'TEXT_STATUT',
           'TEXT_SYNTHESE',
           'TEXT_TITLE',
           'TEXT_UPDATE_STATUS',
           'TEXT_VERSION',
           'TEXT_YEAR_PC',
           'TEXT_YEAR_PI',
           'GUI_BUTTONS'
           ]

# Standard library imports
import math

# 3rd party imports
from screeninfo import get_monitors

# *****************************************
# ************ GENERAL GLOBALS ************
# *****************************************

# Setting BiblioMeter version value (internal)
VERSION = '5.1.0'

# Setting the number of corpuses to analyse
CORPUSES_NUMBER = 6

# Setting the title of the application main window (internal)
APPLICATION_WINDOW_TITLE = "BiblioMeter - Analyse de la production scientifique d'un institut"

# *****************************************
# ************ DISPLAY GLOBALS ************
# *****************************************


def _get_displays(in_to_mm):
    """ The function `get_displays` allows to identify the set of displays
        available within the user hardware and to get their parameters.
        If the width or the height of a display are not available in mm
        through the `get_monitors` method (as for Darwin platforms),
        the user is asked to specify the displays diagonal size to compute them.

    Returns:
        `list`: list of dicts with one dict per detected display,
                each dict is keyed by 8 display parameters.
    """
    displays = [{'x': m.x, 'y': m.y, 'width': m.width,
                 'height': m.height, 'width_mm': m.width_mm,
                 'height_mm': m.height_mm, 'name': m.name,
                 'is_primary': m.is_primary} for m in get_monitors()]

    for disp, _ in enumerate(displays):
        width_px = displays[disp]['width']
        height_px = displays[disp]['height']
        diag_px = math.sqrt(int(width_px)**2 + int(height_px)**2)
        width_mm = displays[disp]['width_mm']
        height_mm = displays[disp]['height_mm']
        if width_mm is None or height_mm is None:
            quest = 'Enter the diagonal size of the screen n°' + str(disp) + ' (inches)'
            diag_in = float(input(quest))
            width_mm = round(int(width_px) * (diag_in/diag_px) * in_to_mm, 1)
            height_mm = round(int(height_px) * (diag_in/diag_px) * in_to_mm, 1)
            assert isinstance(width_mm, int)
            displays[disp]['width_mm'] = str(width_mm)
            assert isinstance(height_mm, int)
            displays[disp]['height_mm'] = str(height_mm)
        else:
            diag_in = math.sqrt(float(width_mm) ** 2 + float(height_mm) ** 2) / in_to_mm
        displays[disp]['ppi'] = round(diag_px/diag_in, 2)

    return displays


# Conversion factor for inch to millimeter
IN_TO_MM = 25.4

DISPLAYS = _get_displays(IN_TO_MM)

# Setting primary display
BM_GUI_DISP = 0

# Getting display resolution in pixels per inch
PPI = DISPLAYS[BM_GUI_DISP]['ppi']

# Setting display reference sizes in pixels and mm (internal)
REF_SCREEN_WIDTH_PX = 1920
REF_SCREEN_HEIGHT_PX = 1080
REF_SCREEN_WIDTH_MM = 467
REF_SCREEN_HEIGHT_MM = 267

# Application window reference sizes in mm for the display reference sizes (internal)
REF_WINDOW_WIDTH_MM = 219
REF_WINDOW_HEIGHT_MM = 173

# ************* PAGES GLOBALS *************

# Setting general globals for text edition
FONT_NAME = "Helvetica"

# **** REFERENCE COORDINATES FOR PAGES ****

# Number of characters reference for editing the entered files-folder path
REF_ENTRY_NB_CHAR = 100

# Font size references for page label and button
REF_SUB_TITLE_FONT_SIZE = 15
REF_PAGE_TITLE_FONT_SIZE = 30
REF_LAUNCH_FONT_SIZE = 25
REF_BMF_FONT_SIZE = 15
REF_COPYRIGHT_FONT_SIZE = 12
REF_VERSION_FONT_SIZE = 12

# Y position reference in mm for page label
REF_PAGE_TITLE_POS_Y_MM = 20

# Positions reference in mm for institute selection button
REF_INST_POS_X_MM = 5
REF_INST_POS_Y_MM = 40

# Positions reference in mm for data type selection button
REF_DATATYPE_POS_X_MM = 110
REF_DATATYPE_POS_Y_MM = 40

# Positions reference in mm for bmf label and button
REF_BMF_POS_X_MM = 5
REF_BMF_POS_Y_MM = 55
REF_BUTTON_DX_MM = -147
REF_BUTTON_DY_MM = 10

# Positions reference in mm for corpus creation button
REF_CORPI_POS_X_MM = 5
REF_CORPI_POS_Y_MM = 85

# Space between label and value
ADD_SPACE_MM = 10

# Setting X and Y positions reference in mm for copyright
REF_COPYRIGHT_X_MM = 5
REF_COPYRIGHT_Y_MM = 170
REF_VERSION_X_MM = 185

# Font size references for page label and button
REF_LABEL_FONT_SIZE = 25
REF_ETAPE_FONT_SIZE = 14
REF_BUTTON_FONT_SIZE = 10

# Positions reference in mm for pages widgets
REF_LABEL_POS_Y_MM = 7
REF_LABEL_DX_Y_MM  = 10
REF_ETAPE_POS_X_MM = 10
REF_ETAPE_POS_Y_MM_LIST = [40, 74, 101, 129]
REF_ETAPE_BUT_DX_MM = 5
REF_ETAPE_BUT_DY_MM = 5
REF_ETAPE_CHECK_DY_MM = -8
REF_EXIT_BUT_POS_X_MM = 198
REF_EXIT_BUT_POS_Y_MM = 150
REF_YEAR_BUT_POS_X_MM = 10
REF_YEAR_BUT_POS_Y_MM = 26

# Separation space in mm for check boxes
REF_CHECK_BOXES_SEP_SPACE = 25

# Container button height in pixels
PAGEBUTTON_HEIGHT_PX = 50

# Setting label for each gui page
PAGES_LABELS = {'ParseCorpusPage': "Analyse élémentaire des corpus",
                'ConsolidateCorpusPage': "Consolidation annuelle des corpus",
                'UpdateIfPage': "Mise à jour des facteurs d'impact",
                'AnalyzeCorpusPage': "Analyse et KPIs", }

# *************** MAIN PAGE ***************

# Titre de la page
TEXT_TITLE = "- BiblioMeter -\nInitialisation de l'analyse"

# Choix de l'Institut
TEXT_INSTITUTE = "Sélection de l'Institut"

# Titre du dossier de travail
TEXT_BMF = "Dossier de travail "

# Titre bouton changement de dossier de travail
TEXT_BMF_CHANGE = "Changer de dossier de travail"

# Titre liste des corpus analysés
TEXT_CORPUSES = "Liste des corpus "

# Titre bouton création d'un nouveau dossier de corpus
TEXT_BOUTON_CREATION_CORPUS = "Créer un nouveau dossier de corpus annuel"

# Choix du type de données brutes
TEXT_DATATYPE = "Type de données"

# Titre bouton de lancement
TEXT_BOUTON_LANCEMENT = "Lancer l'analyse"

# Copyright and contacts
TEXT_COPYRIGHT = "Contributeurs et contacts :"
TEXT_COPYRIGHT += "\n- Amal Chabli : amal.chabli@orange.fr"
TEXT_COPYRIGHT += "\n- François Bertin : francois.bertin7@wanadoo.fr"
TEXT_COPYRIGHT += "\n- Ludovic Desmeuzes"
TEXT_VERSION = f"\nVersion {VERSION}"

# ************ SECONDARY PAGES ************

# Common to secondary pages
TEXT_PAUSE = "Quitter"

# Parsing page

# - Label STATUT
TEXT_STATUT = "Statut des fichiers de Parsing"

# - Label Parsing
TEXT_PARSING = "Construction des fichiers de Parsing par BDD"

# - Label SYNTHESE
TEXT_SYNTHESE = "Synthèse des fichiers de Parsing de toutes les BDD"

# - Label ANNEE
TEXT_YEAR_PC = "Sélection de l'année "

# -Label choix de BDD
TEXT_BDD_PC = "Sélection de la BDD "

# - Bouton mise à jour du statut des fichiers
TEXT_UPDATE_STATUS = "Mettre à jour le statut des fichiers"

# - Bouton lancement parsing
TEXT_LAUNCH_PARSING = "Lancer le Parsing"

# - Bouton lancement concatenation et deduplication des parsings
TEXT_LAUNCH_SYNTHESE = "Lancer la synthèse"

# Consolidation page

# - Choix de l'année de travail
TEXT_YEAR_PI = "Sélection de l'année "

# - Etape 1
TEXT_ETAPE_1 = "Etape 1 : Croisement auteurs-efffectifs de l'institut"
TEXT_MAJ_EFFECTIFS = "Mettre à jour les effectifs de l'institut avant le croisement (coché = OUI) ?"
TEXT_CROISEMENT = "Effectuer le croisement auteurs-efffectifs"

# - Etape 2
TEXT_ETAPE_2 = "Etape 2 : Résolution des homonymies"
TEXT_HOMONYMES = "Créer le fichier pour la résolution des homonymies"

# - Etape 3
TEXT_ETAPE_3 = "Etape 3 : Attribution des OTPs"
TEXT_OTP = "Créer les fichiers pour l'attribution des OTPs"

# - Etape 4
TEXT_ETAPE_4 = "Etape 4 : Consolidation de la liste des publications"
TEXT_MAJ_DB_IF = " Mettre à jour la base de données IF avant la consolidation (coché = OUI) ?"
TEXT_PUB_CONSO = "Créer la liste consolidée des publications"

ETAPE_LABEL_TEXT_LIST = [TEXT_ETAPE_1, TEXT_ETAPE_2, TEXT_ETAPE_3, TEXT_ETAPE_4]

# Impact-factors update page

# - Etape 5
TEXT_ETAPE_5 = "Mise à jour de la base de données des IFs"
HELP_ETAPE_5 = " La base de données sera mise à jour à partir des fichiers : "
HELP_ETAPE_5 += "\n  'IF manquants.xlsx' et 'ISSN manquants.xlsx' annuels"
HELP_ETAPE_5 += "\ncomplétés manuellement."
TEXT_MAJ_BDD_IF = "Lancer la mise à jour de la base de données des IFs"

# - Etape 6
TEXT_ETAPE_6 = "Mise à jour des IFs dans les listes consolidées"
HELP_ETAPE_6 = " Dans cette partie, vous pouvez mettre à jour les IFs"
HELP_ETAPE_6 += " dans les listes consolidées de publications existantes."
TEXT_MAJ_PUB_IF = "Lancer la mise à jour des IFs dans les listes consolidées existantes"

# Analysis page

<<<<<<< HEAD
# - Etape IF
if_analysis_title = "Analyse des IFs et mise à jour des KPIs"
if_analysis_help = " L'analyse des IFS est effectuée à partir des fichiers"
if_analysis_help += " des listes consolidées des publications."
if_analysis_launch = "Lancer l'analyse des IFs"

# - Etape AU
au_analysis_title = "Analyse des auteurs"
au_analysis_help = " L'analyse des auteurs est effectuée à partir des fichiers"
au_analysis_help += " issus de l'étape de croisement avec les effectifs."
au_analysis_launch = "Lancer l'analyse des auteurs"

# - Etape CO
co_analysis_title = "Analyse des collaborations"
co_analysis_help = " L'analyse des collaborations est effectuée à partir des fichiers"
co_analysis_help += " issus de l'étape de parsing des corpus."
co_analysis_launch = "Lancer l'analyse des collaborations"

# - Etape KW
kw_analysis_title = "Analyse des mots clefs"
kw_analysis_help = " L'analyse des mots clefs est effectuée à partir des fichiers"
kw_analysis_help += " issus de l'étape de parsing des corpus."
kw_analysis_launch = "Lancer l'analyse des mots clefs"

ANALYSIS_TEXT_DICT = {"if": [if_analysis_title, if_analysis_help, if_analysis_launch],
                      "au": [au_analysis_title, au_analysis_help, au_analysis_launch],
                      "co": [co_analysis_title, co_analysis_help, co_analysis_launch],
                      "kw": [kw_analysis_title, kw_analysis_help, kw_analysis_launch],
                     }
=======
# - Etape 7
TEXT_ETAPE_7 = "Analyse des IFs et mise à jour des KPIs"
HELP_ETAPE_7 = " L'analyse des IFS est effectuée à partir des fichiers"
HELP_ETAPE_7 += " des listes consolidées des publications."
TEXT_IF_ANALYSIS = "Lancer l'analyse des IFs"

# - Etape 8
TEXT_ETAPE_8 = "Analyse des collaborations"
HELP_ETAPE_8 = " L'analyse des collaborations est effectuée à partir des fichiers"
HELP_ETAPE_8 += " issus de l'étape de parsing des corpus."
TEXT_CO_ANALYSIS = "Lancer l'analyse des collaborations"

# - Etape 9
TEXT_ETAPE_9 = "Analyse des mots clefs"
HELP_ETAPE_9 = " L'analyse des mots clefs est effectuée à partir des fichiers"
HELP_ETAPE_9 += " issus de l'étape de parsing des corpus."
TEXT_KW_ANALYSIS = "Lancer l'analyse des mots clefs"

# List of all the buttons
GUI_BUTTONS = []
>>>>>>> 5072a3c3
<|MERGE_RESOLUTION|>--- conflicted
+++ resolved
@@ -357,7 +357,6 @@
 
 # Analysis page
 
-<<<<<<< HEAD
 # - Etape IF
 if_analysis_title = "Analyse des IFs et mise à jour des KPIs"
 if_analysis_help = " L'analyse des IFS est effectuée à partir des fichiers"
@@ -387,25 +386,6 @@
                       "co": [co_analysis_title, co_analysis_help, co_analysis_launch],
                       "kw": [kw_analysis_title, kw_analysis_help, kw_analysis_launch],
                      }
-=======
-# - Etape 7
-TEXT_ETAPE_7 = "Analyse des IFs et mise à jour des KPIs"
-HELP_ETAPE_7 = " L'analyse des IFS est effectuée à partir des fichiers"
-HELP_ETAPE_7 += " des listes consolidées des publications."
-TEXT_IF_ANALYSIS = "Lancer l'analyse des IFs"
-
-# - Etape 8
-TEXT_ETAPE_8 = "Analyse des collaborations"
-HELP_ETAPE_8 = " L'analyse des collaborations est effectuée à partir des fichiers"
-HELP_ETAPE_8 += " issus de l'étape de parsing des corpus."
-TEXT_CO_ANALYSIS = "Lancer l'analyse des collaborations"
-
-# - Etape 9
-TEXT_ETAPE_9 = "Analyse des mots clefs"
-HELP_ETAPE_9 = " L'analyse des mots clefs est effectuée à partir des fichiers"
-HELP_ETAPE_9 += " issus de l'étape de parsing des corpus."
-TEXT_KW_ANALYSIS = "Lancer l'analyse des mots clefs"
 
 # List of all the buttons
-GUI_BUTTONS = []
->>>>>>> 5072a3c3
+GUI_BUTTONS = []